--- conflicted
+++ resolved
@@ -23,14 +23,9 @@
     let node2_info = node_info(node2_addr).await;
     let node2_pubkey = node2_info.pubkey;
 
-<<<<<<< HEAD
-    let channel = open_channel(node1_addr, &node2_pubkey, NODE2_PEER_PORT, 1000, &asset_id).await;
-    assert_eq!(asset_balance_spendable(node1_addr, &asset_id).await, 0);
-=======
     let channel =
         open_colored_channel(node1_addr, &node2_pubkey, NODE2_PEER_PORT, 1000, &asset_id).await;
-    assert_eq!(asset_balance(node1_addr, &asset_id).await, 0);
->>>>>>> 60ad1202
+    assert_eq!(asset_balance_spendable(node1_addr, &asset_id).await, 0);
 
     close_channel(node1_addr, &channel.channel_id, &node2_pubkey, false).await;
     wait_for_balance(node1_addr, &asset_id, 1000).await;
