use super::*;

const TEST_DIR_BASE: &str = "tmp/close_force_standard/";
const NODE1_PEER_PORT: u16 = 9861;
const NODE2_PEER_PORT: u16 = 9862;
const NODE3_PEER_PORT: u16 = 9863;

#[serial_test::serial]
#[tokio::test(flavor = "multi_thread", worker_threads = 1)]
#[traced_test]
async fn close_force_standard() {
    initialize();

    let test_dir_node1 = format!("{TEST_DIR_BASE}node1");
    let test_dir_node2 = format!("{TEST_DIR_BASE}node2");
    let test_dir_node3 = format!("{TEST_DIR_BASE}node3");
    let (node1_addr, _) = start_node(test_dir_node1, NODE1_PEER_PORT, false).await;
    let (node2_addr, _) = start_node(test_dir_node2, NODE2_PEER_PORT, false).await;
    let (node3_addr, _) = start_node(test_dir_node3, NODE3_PEER_PORT, false).await;

    fund_and_create_utxos(node1_addr).await;
    fund_and_create_utxos(node2_addr).await;
    fund_and_create_utxos(node3_addr).await;

    let asset_id = issue_asset(node1_addr).await;

    let node1_info = node_info(node1_addr).await;
    let node2_info = node_info(node2_addr).await;
    let node1_pubkey = node1_info.pubkey;
    let node2_pubkey = node2_info.pubkey;

<<<<<<< HEAD
    let channel = open_channel(node1_addr, &node2_pubkey, NODE2_PEER_PORT, 600, &asset_id).await;
    assert_eq!(asset_balance_spendable(node1_addr, &asset_id).await, 400);
=======
    let channel =
        open_colored_channel(node1_addr, &node2_pubkey, NODE2_PEER_PORT, 600, &asset_id).await;
    assert_eq!(asset_balance(node1_addr, &asset_id).await, 400);
>>>>>>> 60ad1202

    keysend(
        node1_addr,
        &node2_pubkey,
        None,
        Some(asset_id.clone()),
        Some(150),
    )
    .await;
    keysend(
        node2_addr,
        &node1_pubkey,
        None,
        Some(asset_id.clone()),
        Some(50),
    )
    .await;

    close_channel(node1_addr, &channel.channel_id, &node2_pubkey, true).await;
    wait_for_balance(node1_addr, &asset_id, 900).await;
    wait_for_balance(node2_addr, &asset_id, 100).await;

    let recipient_id = rgb_invoice(node3_addr, None).await.recipient_id;
    send_asset(node1_addr, &asset_id, 700, recipient_id).await;
    mine(false);
    refresh_transfers(node3_addr).await;
    refresh_transfers(node3_addr).await;
    refresh_transfers(node1_addr).await;

    let recipient_id = rgb_invoice(node3_addr, None).await.recipient_id;
    send_asset(node2_addr, &asset_id, 50, recipient_id).await;
    mine(false);
    refresh_transfers(node3_addr).await;
    refresh_transfers(node3_addr).await;
    refresh_transfers(node2_addr).await;

    assert_eq!(asset_balance_spendable(node1_addr, &asset_id).await, 200);
    assert_eq!(asset_balance_spendable(node2_addr, &asset_id).await, 50);
    assert_eq!(asset_balance_spendable(node3_addr, &asset_id).await, 750);
}<|MERGE_RESOLUTION|>--- conflicted
+++ resolved
@@ -29,19 +29,14 @@
     let node1_pubkey = node1_info.pubkey;
     let node2_pubkey = node2_info.pubkey;
 
-<<<<<<< HEAD
-    let channel = open_channel(node1_addr, &node2_pubkey, NODE2_PEER_PORT, 600, &asset_id).await;
-    assert_eq!(asset_balance_spendable(node1_addr, &asset_id).await, 400);
-=======
     let channel =
         open_colored_channel(node1_addr, &node2_pubkey, NODE2_PEER_PORT, 600, &asset_id).await;
-    assert_eq!(asset_balance(node1_addr, &asset_id).await, 400);
->>>>>>> 60ad1202
-
+    assert_eq!(asset_balance_spendable(node1_addr, &asset_id).await, 400);
+    
     keysend(
         node1_addr,
         &node2_pubkey,
-        None,
+        Some(3000000),
         Some(asset_id.clone()),
         Some(150),
     )
@@ -49,7 +44,7 @@
     keysend(
         node2_addr,
         &node1_pubkey,
-        None,
+        Some(3000000),
         Some(asset_id.clone()),
         Some(50),
     )
@@ -58,7 +53,7 @@
     close_channel(node1_addr, &channel.channel_id, &node2_pubkey, true).await;
     wait_for_balance(node1_addr, &asset_id, 900).await;
     wait_for_balance(node2_addr, &asset_id, 100).await;
-
+    
     let recipient_id = rgb_invoice(node3_addr, None).await.recipient_id;
     send_asset(node1_addr, &asset_id, 700, recipient_id).await;
     mine(false);
