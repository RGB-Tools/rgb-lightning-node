use amplify::{map, s};
use axum::{extract::State, Json};
use axum_extra::extract::WithRejection;
use bitcoin::hashes::hex::ToHex;
use bitcoin::hashes::sha256::Hash as Sha256;
use bitcoin::hashes::Hash;
use bitcoin::secp256k1::PublicKey;
use bitcoin::Network;
use lightning::impl_writeable_tlv_based_enum;
use lightning::ln::ChannelId;
use lightning::onion_message::{Destination, OnionMessagePath};
<<<<<<< HEAD
use lightning::rgb_utils::{
    get_rgb_channel_info_path, get_rgb_payment_info_path, parse_rgb_channel_info,
    parse_rgb_payment_info,
};
=======
use lightning::rgb_utils::{get_rgb_payment_info_path, parse_rgb_payment_info};
use lightning::routing::gossip::RoutingFees;
use lightning::routing::router::{Path as LnPath, Route, RouteHint, RouteHintHop};
>>>>>>> 60ad1202
use lightning::sign::EntropySource;
use lightning::util::config::ChannelConfig;
use lightning::{
    ln::{
        channelmanager::{PaymentId, RecipientOnionFields, Retry},
        PaymentHash, PaymentPreimage,
    },
    rgb_utils::{write_rgb_channel_info, write_rgb_payment_info_file, RgbInfo},
    routing::{
        gossip::NodeId,
        router::{PaymentParameters, RouteParameters},
    },
    util::config::{ChannelHandshakeConfig, ChannelHandshakeLimits, UserConfig},
    util::IS_SWAP_SCID,
};
use lightning_invoice::payment::pay_invoice;
use lightning_invoice::{utils::create_invoice_from_channelmanager, Currency};
use lightning_invoice::{Bolt11Invoice, PaymentSecret};
use rgb_lib::wallet::{Invoice as RgbLibInvoice, Recipient, RecipientData};
use rgb_lib::{generate_keys, BitcoinNetwork as RgbLibNetwork, Error as RgbLibError};
use rgbstd::contract::{ContractId, SecretSeal};
use rgbwallet::RgbTransport;
use serde::{Deserialize, Serialize};
use std::{
    path::{Path, PathBuf},
    str::FromStr,
    sync::Arc,
    time::{Duration, SystemTime},
};
use tokio::sync::MutexGuard as TokioMutexGuard;

use crate::backup::{do_backup, restore_backup};
use crate::ldk::{start_ldk, stop_ldk, LdkBackgroundServices, MIN_CHANNEL_CONFIRMATIONS};
use crate::rgb::{get_bitcoin_network, get_rgb_channel_info_optional};
use crate::swap::{Swap, SwapString};
use crate::utils::{
    check_already_initialized, check_password_strength, check_password_validity,
    encrypt_and_save_mnemonic, get_max_local_rgb_amount, get_mnemonic_path, get_route, hex_str,
    hex_str_to_compressed_pubkey, hex_str_to_vec, UnlockedAppState, UserOnionMessageContents,
};
use crate::{
    disk,
    error::APIError,
    ldk::{PaymentInfo, FEE_RATE, UTXO_SIZE_SAT},
    utils::{
        connect_peer_if_necessary, get_current_timestamp, no_cancel, parse_peer_info, AppState,
    },
};

const UTXO_NUM: u8 = 4;

const OPENCHANNEL_MIN_SAT: u64 = 5506;
const OPENCHANNEL_MAX_SAT: u64 = 16777215;
const OPENCHANNEL_MIN_RGB_AMT: u64 = 1;

const DUST_LIMIT_MSAT: u64 = 546000;

pub(crate) const HTLC_MIN_MSAT: u64 = 3000000;

const INVOICE_MIN_MSAT: u64 = HTLC_MIN_MSAT;

pub(crate) const DEFAULT_FINAL_CLTV_EXPIRY_DELTA: u32 = 14;

#[derive(Deserialize, Serialize)]
pub(crate) struct AddressResponse {
    pub(crate) address: String,
}

#[derive(Deserialize, Serialize)]
pub(crate) struct Asset {
    pub(crate) asset_id: String,
    pub(crate) ticker: String,
    pub(crate) name: String,
    pub(crate) precision: u8,
    pub(crate) issued_supply: u64,
    pub(crate) timestamp: i64,
}

#[derive(Deserialize, Serialize)]
pub(crate) struct AssetBalanceRequest {
    pub(crate) asset_id: String,
}

#[derive(Deserialize, Serialize)]
pub(crate) struct AssetBalanceResponse {
    pub(crate) settled: u64,
    pub(crate) future: u64,
    pub(crate) spendable: u64,
    pub(crate) offchain_outbound: u64,
    pub(crate) offchain_inbound: u64,
}

#[derive(Debug, Deserialize, Serialize)]
pub(crate) enum AssetIface {
    RGB20,
    RGB21,
    RGB25,
}

#[derive(Deserialize, Serialize)]
pub(crate) struct BackupRequest {
    pub(crate) backup_path: String,
    pub(crate) password: String,
}

#[derive(Debug, Deserialize, Serialize)]
pub(crate) enum BitcoinNetwork {
    Mainnet,
    Testnet,
    Signet,
    Regtest,
}

impl From<Network> for BitcoinNetwork {
    fn from(x: Network) -> BitcoinNetwork {
        match x {
            Network::Bitcoin => BitcoinNetwork::Mainnet,
            Network::Testnet => BitcoinNetwork::Testnet,
            Network::Regtest => BitcoinNetwork::Regtest,
            Network::Signet => BitcoinNetwork::Signet,
        }
    }
}

impl From<RgbLibNetwork> for BitcoinNetwork {
    fn from(x: RgbLibNetwork) -> BitcoinNetwork {
        match x {
            RgbLibNetwork::Mainnet => BitcoinNetwork::Mainnet,
            RgbLibNetwork::Testnet => BitcoinNetwork::Testnet,
            RgbLibNetwork::Regtest => BitcoinNetwork::Regtest,
            RgbLibNetwork::Signet => BitcoinNetwork::Signet,
        }
    }
}

#[derive(Debug, Deserialize, Serialize)]
pub(crate) struct BlockTime {
    pub(crate) height: u32,
    pub(crate) timestamp: u64,
}

#[derive(Debug, Deserialize, Serialize)]
pub(crate) struct BtcBalance {
    pub(crate) settled: u64,
    pub(crate) future: u64,
    pub(crate) spendable: u64,
}

#[derive(Debug, Deserialize, Serialize)]
pub(crate) struct BtcBalanceResponse {
    pub(crate) vanilla: BtcBalance,
    pub(crate) colored: BtcBalance,
}

#[derive(Debug, Deserialize, Serialize)]
pub(crate) struct ChangePasswordRequest {
    pub(crate) old_password: String,
    pub(crate) new_password: String,
}

#[derive(Clone, Debug, Default, Deserialize, Serialize)]
pub(crate) struct Channel {
    pub(crate) channel_id: String,
    pub(crate) funding_txid: Option<String>,
    pub(crate) peer_pubkey: String,
    pub(crate) peer_alias: Option<String>,
    pub(crate) short_channel_id: Option<u64>,
    pub(crate) ready: bool,
    pub(crate) capacity_sat: u64,
    pub(crate) local_balance_msat: u64,
    pub(crate) outbound_balance_msat: Option<u64>,
    pub(crate) inbound_balance_msat: Option<u64>,
    pub(crate) is_usable: bool,
    pub(crate) public: bool,
    pub(crate) asset_id: Option<String>,
    pub(crate) asset_local_amount: Option<u64>,
    pub(crate) asset_remote_amount: Option<u64>,
}

#[derive(Deserialize, Serialize)]
pub(crate) struct CloseChannelRequest {
    pub(crate) channel_id: String,
    pub(crate) peer_pubkey: String,
    pub(crate) force: bool,
}

#[derive(Deserialize, Serialize)]
pub(crate) struct ConnectPeerRequest {
    pub(crate) peer_pubkey_and_addr: String,
}

#[derive(Deserialize, Serialize)]
pub(crate) struct CreateUtxosRequest {
    pub(crate) up_to: bool,
    pub(crate) num: Option<u8>,
}

#[derive(Deserialize, Serialize)]
pub(crate) struct DecodeLNInvoiceRequest {
    pub(crate) invoice: String,
}

#[derive(Deserialize, Serialize)]
pub(crate) struct DecodeLNInvoiceResponse {
    pub(crate) amt_msat: Option<u64>,
    pub(crate) expiry_sec: u64,
    pub(crate) timestamp: u64,
    pub(crate) asset_id: Option<String>,
    pub(crate) asset_amount: Option<u64>,
    pub(crate) payment_hash: String,
    pub(crate) payment_secret: String,
    pub(crate) payee_pubkey: Option<String>,
    pub(crate) network: BitcoinNetwork,
}

#[derive(Deserialize, Serialize)]
pub(crate) struct DecodeRGBInvoiceRequest {
    pub(crate) invoice: String,
}

#[derive(Deserialize, Serialize)]
pub(crate) struct DecodeRGBInvoiceResponse {
    pub(crate) recipient_id: String,
    pub(crate) asset_iface: Option<AssetIface>,
    pub(crate) asset_id: Option<String>,
    pub(crate) amount: Option<u64>,
    pub(crate) network: Option<BitcoinNetwork>,
    pub(crate) expiration_timestamp: Option<i64>,
    pub(crate) transport_endpoints: Vec<String>,
}

#[derive(Deserialize, Serialize)]
pub(crate) struct DisconnectPeerRequest {
    pub(crate) peer_pubkey: String,
}

#[derive(Deserialize, Serialize)]
pub(crate) struct EmptyResponse {}

#[derive(Clone, Copy, Debug, PartialEq, Deserialize, Serialize)]
pub(crate) enum HTLCStatus {
    Pending,
    Succeeded,
    Failed,
}

impl_writeable_tlv_based_enum!(HTLCStatus,
    (0, Pending) => {},
    (1, Succeeded) => {},
    (2, Failed) => {};
);

#[derive(Deserialize, Serialize)]
pub(crate) struct InitRequest {
    pub(crate) password: String,
}

#[derive(Deserialize, Serialize)]
pub(crate) struct InitResponse {
    pub(crate) mnemonic: String,
}

#[derive(Clone, Copy, Deserialize, Serialize)]
pub(crate) enum InvoiceStatus {
    Pending,
    Succeeded,
    Failed,
    Expired,
}

#[derive(Deserialize, Serialize)]
pub(crate) struct InvoiceStatusRequest {
    pub(crate) invoice: String,
}

#[derive(Deserialize, Serialize)]
pub(crate) struct InvoiceStatusResponse {
    pub(crate) status: InvoiceStatus,
}

#[derive(Deserialize, Serialize)]
pub(crate) struct IssueAssetRequest {
    pub(crate) amounts: Vec<u64>,
    pub(crate) ticker: String,
    pub(crate) name: String,
    pub(crate) precision: u8,
}

#[derive(Deserialize, Serialize)]
pub(crate) struct IssueAssetResponse {
    pub(crate) asset_id: String,
}

#[derive(Deserialize, Serialize)]
pub(crate) struct KeysendRequest {
    pub(crate) dest_pubkey: String,
    pub(crate) amt_msat: u64,
    pub(crate) asset_id: Option<String>,
    pub(crate) asset_amount: Option<u64>,
}

#[derive(Deserialize, Serialize)]
pub(crate) struct KeysendResponse {
    pub(crate) payment_hash: String,
    pub(crate) payment_preimage: String,
    pub(crate) status: HTLCStatus,
}

#[derive(Deserialize, Serialize)]
pub(crate) struct ListAssetsResponse {
    pub(crate) assets: Vec<Asset>,
}

#[derive(Deserialize, Serialize)]
pub(crate) struct ListChannelsResponse {
    pub(crate) channels: Vec<Channel>,
}

#[derive(Deserialize, Serialize)]
pub(crate) struct ListPaymentsResponse {
    pub(crate) payments: Vec<Payment>,
}

#[derive(Deserialize, Serialize)]
pub(crate) struct ListPeersResponse {
    pub(crate) peers: Vec<Peer>,
}

#[derive(Debug, Deserialize, Serialize)]
pub(crate) struct ListTradesResponse {
    pub(crate) maker: Vec<Trade>,
    pub(crate) taker: Vec<Trade>,
}

#[derive(Deserialize, Serialize)]
pub(crate) struct ListTransactionsResponse {
    pub(crate) transactions: Vec<Transaction>,
}

#[derive(Deserialize, Serialize)]
pub(crate) struct ListTransfersRequest {
    pub(crate) asset_id: String,
}

#[derive(Deserialize, Serialize)]
pub(crate) struct ListTransfersResponse {
    pub(crate) transfers: Vec<Transfer>,
}

#[derive(Deserialize, Serialize)]
pub(crate) struct ListUnspentsResponse {
    pub(crate) unspents: Vec<Unspent>,
}

#[derive(Deserialize, Serialize)]
pub(crate) struct LNInvoiceRequest {
    pub(crate) amt_msat: Option<u64>,
    pub(crate) expiry_sec: u32,
    pub(crate) asset_id: Option<String>,
    pub(crate) asset_amount: Option<u64>,
}

#[derive(Deserialize, Serialize)]
pub(crate) struct LNInvoiceResponse {
    pub(crate) invoice: String,
}

#[derive(Deserialize, Serialize)]
pub(crate) struct MakerExecuteRequest {
    pub(crate) swapstring: String,
    pub(crate) payment_secret: String,
    pub(crate) taker_pubkey: String,
}

#[derive(Deserialize, Serialize)]
pub(crate) struct MakerInitRequest {
    pub(crate) qty_from: u64,
    pub(crate) qty_to: u64,
    pub(crate) from_asset: Option<String>,
    pub(crate) to_asset: Option<String>,
    pub(crate) timeout_sec: u32,
}

#[derive(Deserialize, Serialize)]
pub(crate) struct MakerInitResponse {
    pub(crate) payment_hash: String,
    pub(crate) payment_secret: String,
    pub(crate) swapstring: String,
}

#[derive(Deserialize, Serialize)]
pub(crate) struct NetworkInfoResponse {
    pub(crate) network: BitcoinNetwork,
    pub(crate) height: u32,
}

#[derive(Deserialize, Serialize)]
pub(crate) struct NodeInfoResponse {
    pub(crate) pubkey: String,
    pub(crate) num_channels: usize,
    pub(crate) num_usable_channels: usize,
    pub(crate) local_balance_msat: u64,
    pub(crate) num_peers: usize,
}

#[derive(Deserialize, Serialize)]
pub(crate) struct OpenChannelRequest {
    pub(crate) peer_pubkey_and_addr: String,
    pub(crate) capacity_sat: u64,
    pub(crate) push_msat: u64,
    pub(crate) asset_amount: Option<u64>,
    pub(crate) asset_id: Option<String>,
    pub(crate) public: bool,
    pub(crate) with_anchors: bool,
    pub(crate) fee_base_msat: Option<u32>,
    pub(crate) fee_proportional_millionths: Option<u32>,
}

#[derive(Deserialize, Serialize)]
pub(crate) struct OpenChannelResponse {
    pub(crate) temporary_channel_id: String,
}

#[derive(Clone, Deserialize, Serialize)]
pub(crate) struct Payment {
    pub(crate) amt_msat: Option<u64>,
    pub(crate) asset_amount: Option<u64>,
    pub(crate) asset_id: Option<String>,
    pub(crate) payment_hash: String,
    pub(crate) inbound: bool,
    pub(crate) status: HTLCStatus,
}

#[derive(Clone, Deserialize, Serialize)]
pub(crate) struct Peer {
    pub(crate) pubkey: String,
}

#[derive(Deserialize, Serialize)]
pub(crate) struct RestoreRequest {
    pub(crate) backup_path: String,
    pub(crate) password: String,
}

#[derive(Deserialize, Serialize)]
pub(crate) struct RgbAllocation {
    pub(crate) asset_id: Option<String>,
    pub(crate) amount: u64,
    pub(crate) settled: bool,
}

#[derive(Deserialize, Serialize)]
pub(crate) struct RgbInvoiceRequest {
    pub(crate) min_confirmations: u8,
    pub(crate) asset_id: Option<String>,
}

#[derive(Deserialize, Serialize)]
pub(crate) struct RgbInvoiceResponse {
    pub(crate) recipient_id: String,
    pub(crate) invoice: String,
    pub(crate) expiration_timestamp: Option<i64>,
}

#[derive(Deserialize, Serialize)]
pub(crate) struct SendAssetRequest {
    pub(crate) asset_id: String,
    pub(crate) amount: u64,
    pub(crate) blinded_utxo: String,
    pub(crate) donation: bool,
    pub(crate) min_confirmations: u8,
    pub(crate) transport_endpoints: Vec<String>,
}

#[derive(Deserialize, Serialize)]
pub(crate) struct SendAssetResponse {
    pub(crate) txid: String,
}

#[derive(Deserialize, Serialize)]
pub(crate) struct SendBtcRequest {
    pub(crate) amount: u64,
    pub(crate) address: String,
    pub(crate) fee_rate: f32,
}

#[derive(Deserialize, Serialize)]
pub(crate) struct SendBtcResponse {
    pub(crate) txid: String,
}

#[derive(Deserialize, Serialize)]
pub(crate) struct SendOnionMessageRequest {
    pub(crate) node_ids: Vec<String>,
    pub(crate) tlv_type: u64,
    pub(crate) data: String,
}

#[derive(Deserialize, Serialize)]
pub(crate) struct SendPaymentRequest {
    pub(crate) invoice: String,
}

#[derive(Deserialize, Serialize)]
pub(crate) struct SendPaymentResponse {
    pub(crate) payment_hash: String,
    pub(crate) payment_secret: String,
    pub(crate) status: HTLCStatus,
}

#[derive(Deserialize, Serialize)]
pub(crate) struct SignMessageRequest {
    pub(crate) message: String,
}

#[derive(Deserialize, Serialize)]
pub(crate) struct SignMessageResponse {
    pub(crate) signed_message: String,
}

#[derive(Deserialize, Serialize)]
pub(crate) struct TakerRequest {
    pub(crate) swapstring: String,
}

#[derive(Debug, Deserialize, Serialize)]
pub(crate) struct Trade {
    pub(crate) qty_from: u64,
    pub(crate) qty_to: u64,
    pub(crate) from_asset: Option<String>,
    pub(crate) to_asset: Option<String>,
    pub(crate) payment_hash: String,
}

#[derive(Debug, Deserialize, Serialize)]
pub(crate) struct Transaction {
    pub(crate) transaction_type: TransactionType,
    pub(crate) txid: String,
    pub(crate) received: u64,
    pub(crate) sent: u64,
    pub(crate) fee: Option<u64>,
    pub(crate) confirmation_time: Option<BlockTime>,
}

#[derive(Debug, Deserialize, Serialize)]
pub(crate) enum TransactionType {
    RgbSend,
    Drain,
    CreateUtxos,
    User,
}

#[derive(Debug, Deserialize, Serialize)]
pub(crate) struct Transfer {
    pub(crate) idx: i32,
    pub(crate) created_at: i64,
    pub(crate) updated_at: i64,
    pub(crate) status: TransferStatus,
    pub(crate) amount: u64,
    pub(crate) kind: TransferKind,
    pub(crate) txid: Option<String>,
    pub(crate) recipient_id: Option<String>,
    pub(crate) receive_utxo: Option<String>,
    pub(crate) change_utxo: Option<String>,
    pub(crate) expiration: Option<i64>,
    pub(crate) transport_endpoints: Vec<TransferTransportEndpoint>,
}

#[derive(Debug, Deserialize, Serialize)]
pub(crate) enum TransferKind {
    Issuance,
    ReceiveBlind,
    ReceiveWitness,
    Send,
}

#[derive(Debug, Deserialize, Serialize)]
pub(crate) enum TransferStatus {
    WaitingCounterparty,
    WaitingConfirmations,
    Settled,
    Failed,
}

#[derive(Debug, Deserialize, Serialize)]
pub(crate) struct TransferTransportEndpoint {
    pub(crate) endpoint: String,
    pub(crate) transport_type: TransportType,
    pub(crate) used: bool,
}

#[derive(Debug, Deserialize, Serialize)]
pub(crate) enum TransportType {
    JsonRpc,
}

#[derive(Deserialize, Serialize)]
pub(crate) struct UnlockRequest {
    pub(crate) password: String,
}

#[derive(Deserialize, Serialize)]
pub(crate) struct Unspent {
    pub(crate) utxo: Utxo,
    pub(crate) rgb_allocations: Vec<RgbAllocation>,
}

#[derive(Deserialize, Serialize)]
pub(crate) struct Utxo {
    pub(crate) outpoint: String,
    pub(crate) btc_amount: u64,
    pub(crate) colorable: bool,
}

impl AppState {
    fn check_changing_state(&self) -> Result<(), APIError> {
        if *self.get_changing_state() {
            return Err(APIError::ChangingState);
        }
        Ok(())
    }

    async fn check_locked(
        &self,
    ) -> Result<TokioMutexGuard<Option<Arc<UnlockedAppState>>>, APIError> {
        let unlocked_app_state = self.get_unlocked_app_state().await;
        if unlocked_app_state.is_some() {
            Err(APIError::UnlockedNode)
        } else {
            self.check_changing_state()?;
            Ok(unlocked_app_state)
        }
    }

    async fn check_unlocked(
        &self,
    ) -> Result<TokioMutexGuard<Option<Arc<UnlockedAppState>>>, APIError> {
        let unlocked_app_state = self.get_unlocked_app_state().await;
        if unlocked_app_state.is_none() {
            Err(APIError::LockedNode)
        } else {
            self.check_changing_state()?;
            Ok(unlocked_app_state)
        }
    }

    fn update_changing_state(&self, updated: bool) {
        let mut changing_state = self.get_changing_state();
        *changing_state = updated;
    }

    fn update_ldk_background_services(&self, updated: Option<LdkBackgroundServices>) {
        let mut ldk_background_services = self.get_ldk_background_services();
        *ldk_background_services = updated;
    }

    async fn update_unlocked_app_state(&self, updated: Option<Arc<UnlockedAppState>>) {
        let mut unlocked_app_state = self.get_unlocked_app_state().await;
        *unlocked_app_state = updated;
    }

    async fn update_periodic_sweep(&self, updated: Option<tokio::task::JoinHandle<()>>) {
        let periodic_sweep = self.get_periodic_sweep();
        *periodic_sweep.await = updated;
    }
}

impl From<RgbLibError> for APIError {
    fn from(error: RgbLibError) -> Self {
        match error {
            RgbLibError::AllocationsAlreadyAvailable => APIError::AllocationsAlreadyAvailable,
            RgbLibError::AssetNotFound { .. } => APIError::UnknownContractId,
            RgbLibError::FailedIssuance { details } => APIError::FailedIssuingAsset(details),
            RgbLibError::InsufficientAllocationSlots => APIError::NoAvailableUtxos,
            RgbLibError::InsufficientBitcoins { needed, available } => {
                APIError::InsufficientFunds(needed - available)
            }
            RgbLibError::InvalidAssetID { asset_id } => APIError::InvalidAssetID(asset_id),
            RgbLibError::InvalidBlindedUTXO { details } => APIError::InvalidBlindedUTXO(details),
            RgbLibError::InvalidFeeRate { details } => APIError::InvalidFeeRate(details),
            RgbLibError::InvalidName { details } => APIError::InvalidName(details),
            RgbLibError::InvalidPrecision { details } => APIError::InvalidPrecision(details),
            RgbLibError::InvalidTicker { details } => APIError::InvalidTicker(details),
            RgbLibError::InvalidTransportEndpoints { details } => {
                APIError::InvalidTransportEndpoints(details)
            }
            RgbLibError::RecipientIDAlreadyUsed => APIError::RecipientIDAlreadyUsed,
            RgbLibError::OutputBelowDustLimit => APIError::OutputBelowDustLimit,
            _ => APIError::Unexpected,
        }
    }
}

pub(crate) async fn address(
    State(state): State<Arc<AppState>>,
) -> Result<Json<AddressResponse>, APIError> {
    let unlocked_state = state.check_unlocked().await?.clone().unwrap();

    let address = unlocked_state.rgb_get_address()?;

    Ok(Json(AddressResponse { address }))
}

pub(crate) async fn asset_balance(
    State(state): State<Arc<AppState>>,
    WithRejection(Json(payload), _): WithRejection<Json<AssetBalanceRequest>, APIError>,
) -> Result<Json<AssetBalanceResponse>, APIError> {
    let unlocked_state = state.check_unlocked().await?.clone().unwrap();

    let contract_id = ContractId::from_str(&payload.asset_id)
        .map_err(|_| APIError::InvalidAssetID(payload.asset_id))?;

    let balance = unlocked_state.rgb_get_asset_balance(contract_id)?;

    let ldk_data_dir_path = PathBuf::from(state.static_state.ldk_data_dir.clone());
    let mut offchain_outbound = 0;
    let mut offchain_inbound = 0;
    for chan_info in unlocked_state.channel_manager.list_channels() {
        let info_file_path =
            get_rgb_channel_info_path(&chan_info.channel_id.to_hex(), &ldk_data_dir_path, false);
        if !info_file_path.exists() {
            continue;
        }
        let rgb_info = parse_rgb_channel_info(&info_file_path);
        if rgb_info.contract_id == contract_id {
            offchain_outbound += rgb_info.local_rgb_amount;
            offchain_inbound += rgb_info.remote_rgb_amount;
        }
    }

    Ok(Json(AssetBalanceResponse {
        settled: balance.settled,
        future: balance.future,
        spendable: balance.spendable,
        offchain_outbound,
        offchain_inbound,
    }))
}

pub(crate) async fn backup(
    State(state): State<Arc<AppState>>,
    WithRejection(Json(payload), _): WithRejection<Json<BackupRequest>, APIError>,
) -> Result<Json<EmptyResponse>, APIError> {
    no_cancel(async move {
        let _unlocked_state = state.check_locked().await?;

        let _mnemonic =
            check_password_validity(&payload.password, &state.static_state.storage_dir_path)?;

        do_backup(
            PathBuf::from(&state.static_state.storage_dir_path),
            &payload.backup_path,
            &payload.password,
        )?;

        Ok(Json(EmptyResponse {}))
    })
    .await
}

pub(crate) async fn btc_balance(
    State(state): State<Arc<AppState>>,
) -> Result<Json<BtcBalanceResponse>, APIError> {
    let unlocked_state = state.check_unlocked().await?.clone().unwrap();

    let btc_balance = unlocked_state.rgb_get_btc_balance()?;

    let vanilla = BtcBalance {
        settled: btc_balance.vanilla.settled,
        future: btc_balance.vanilla.future,
        spendable: btc_balance.vanilla.spendable,
    };

    let colored = BtcBalance {
        settled: btc_balance.colored.settled,
        future: btc_balance.colored.future,
        spendable: btc_balance.colored.spendable,
    };

    Ok(Json(BtcBalanceResponse { vanilla, colored }))
}

pub(crate) async fn change_password(
    State(state): State<Arc<AppState>>,
    WithRejection(Json(payload), _): WithRejection<Json<ChangePasswordRequest>, APIError>,
) -> Result<Json<EmptyResponse>, APIError> {
    no_cancel(async move {
        let _unlocked_state = state.check_locked().await?;

        check_password_strength(payload.new_password.clone())?;

        let mnemonic =
            check_password_validity(&payload.old_password, &state.static_state.storage_dir_path)?;

        encrypt_and_save_mnemonic(
            payload.new_password,
            mnemonic.to_string(),
            get_mnemonic_path(&state.static_state.storage_dir_path),
        )?;

        Ok(Json(EmptyResponse {}))
    })
    .await
}

pub(crate) async fn close_channel(
    State(state): State<Arc<AppState>>,
    WithRejection(Json(payload), _): WithRejection<Json<CloseChannelRequest>, APIError>,
) -> Result<Json<EmptyResponse>, APIError> {
    no_cancel(async move {
        let unlocked_state = state.check_unlocked().await?.clone().unwrap();

        let channel_id_vec = hex_str_to_vec(&payload.channel_id);
        if channel_id_vec.is_none() || channel_id_vec.as_ref().unwrap().len() != 32 {
            return Err(APIError::InvalidChannelID);
        }
        let mut channel_id = [0; 32];
        channel_id.copy_from_slice(&channel_id_vec.unwrap());

        let peer_pubkey_vec = match hex_str_to_vec(&payload.peer_pubkey) {
            Some(peer_pubkey_vec) => peer_pubkey_vec,
            None => return Err(APIError::InvalidPubkey),
        };
        let peer_pubkey = match PublicKey::from_slice(&peer_pubkey_vec) {
            Ok(peer_pubkey) => peer_pubkey,
            Err(_) => return Err(APIError::InvalidPubkey),
        };

        if payload.force {
            match unlocked_state
                .channel_manager
                .force_close_broadcasting_latest_txn(&ChannelId(channel_id), &peer_pubkey)
            {
                Ok(()) => tracing::info!("EVENT: initiating channel force-close"),
                Err(e) => return Err(APIError::FailedClosingChannel(format!("{:?}", e))),
            }
        } else {
            match unlocked_state
                .channel_manager
                .close_channel(&ChannelId(channel_id), &peer_pubkey)
            {
                Ok(()) => tracing::info!("EVENT: initiating channel close"),
                Err(e) => return Err(APIError::FailedClosingChannel(format!("{:?}", e))),
            }
        }

        Ok(Json(EmptyResponse {}))
    })
    .await
}

pub(crate) async fn connect_peer(
    State(state): State<Arc<AppState>>,
    WithRejection(Json(payload), _): WithRejection<Json<ConnectPeerRequest>, APIError>,
) -> Result<Json<EmptyResponse>, APIError> {
    no_cancel(async move {
        let unlocked_state = state.check_unlocked().await?.clone().unwrap();

        let (peer_pubkey, peer_addr) = parse_peer_info(payload.peer_pubkey_and_addr.to_string())?;

        connect_peer_if_necessary(peer_pubkey, peer_addr, unlocked_state.peer_manager.clone())
            .await?;

        Ok(Json(EmptyResponse {}))
    })
    .await
}

pub(crate) async fn create_utxos(
    State(state): State<Arc<AppState>>,
    WithRejection(Json(payload), _): WithRejection<Json<CreateUtxosRequest>, APIError>,
) -> Result<Json<EmptyResponse>, APIError> {
    no_cancel(async move {
        let unlocked_state = state.check_unlocked().await?.clone().unwrap();

        unlocked_state.rgb_create_utxos(
            payload.up_to,
            payload.num.unwrap_or(UTXO_NUM),
            UTXO_SIZE_SAT,
            FEE_RATE,
        )?;
        tracing::debug!("UTXO creation complete");

        Ok(Json(EmptyResponse {}))
    })
    .await
}

pub(crate) async fn decode_ln_invoice(
    State(state): State<Arc<AppState>>,
    WithRejection(Json(payload), _): WithRejection<Json<DecodeLNInvoiceRequest>, APIError>,
) -> Result<Json<DecodeLNInvoiceResponse>, APIError> {
    let _unlocked_app_state = state.get_unlocked_app_state();

    let invoice = match Bolt11Invoice::from_str(&payload.invoice) {
        Err(e) => return Err(APIError::InvalidInvoice(e.to_string())),
        Ok(v) => v,
    };

    Ok(Json(DecodeLNInvoiceResponse {
        amt_msat: invoice.amount_milli_satoshis(),
        expiry_sec: invoice.expiry_time().as_secs(),
        timestamp: invoice
            .timestamp()
            .duration_since(SystemTime::UNIX_EPOCH)
            .unwrap()
            .as_secs(),
        asset_id: invoice.rgb_contract_id().map(|c| c.to_string()),
        asset_amount: invoice.rgb_amount(),
        payment_hash: hex_str(&invoice.payment_hash().into_inner()),
        payment_secret: hex_str(&invoice.payment_secret().0),
        payee_pubkey: invoice.payee_pub_key().map(|p| p.to_string()),
        network: invoice.network().into(),
    }))
}

pub(crate) async fn decode_rgb_invoice(
    State(state): State<Arc<AppState>>,
    WithRejection(Json(payload), _): WithRejection<Json<DecodeRGBInvoiceRequest>, APIError>,
) -> Result<Json<DecodeRGBInvoiceResponse>, APIError> {
    let _unlocked_app_state = state.get_unlocked_app_state();

    let invoice_data = match RgbLibInvoice::new(payload.invoice) {
        Err(e) => return Err(APIError::InvalidInvoice(e.to_string())),
        Ok(v) => v.invoice_data(),
    };

    Ok(Json(DecodeRGBInvoiceResponse {
        recipient_id: invoice_data.recipient_id,
        asset_iface: invoice_data.asset_iface.map(|i| match i {
            rgb_lib::wallet::AssetIface::RGB20 => AssetIface::RGB20,
            rgb_lib::wallet::AssetIface::RGB21 => AssetIface::RGB21,
            rgb_lib::wallet::AssetIface::RGB25 => AssetIface::RGB25,
        }),
        asset_id: invoice_data.asset_id,
        amount: invoice_data.amount,
        network: invoice_data.network.map(|n| n.into()),
        expiration_timestamp: invoice_data.expiration_timestamp,
        transport_endpoints: invoice_data.transport_endpoints,
    }))
}

pub(crate) async fn disconnect_peer(
    State(state): State<Arc<AppState>>,
    WithRejection(Json(payload), _): WithRejection<Json<DisconnectPeerRequest>, APIError>,
) -> Result<Json<EmptyResponse>, APIError> {
    no_cancel(async move {
        let unlocked_state = state.check_unlocked().await?.clone().unwrap();

        let peer_pubkey = match PublicKey::from_str(&payload.peer_pubkey) {
            Ok(pubkey) => pubkey,
            Err(_e) => return Err(APIError::InvalidPubkey),
        };

        //check for open channels with peer
        for channel in unlocked_state.channel_manager.list_channels() {
            if channel.counterparty.node_id == peer_pubkey {
                return Err(APIError::FailedPeerDisconnection(s!(
                    "node has an active channel with this peer, close any channels first"
                )));
            }
        }

        //check the pubkey matches a valid connected peer
        let peers = unlocked_state.peer_manager.get_peer_node_ids();
        if !peers.iter().any(|(pk, _)| &peer_pubkey == pk) {
            return Err(APIError::FailedPeerDisconnection(format!(
                "Could not find peer {}",
                peer_pubkey
            )));
        }

        unlocked_state
            .peer_manager
            .disconnect_by_node_id(peer_pubkey);

        Ok(Json(EmptyResponse {}))
    })
    .await
}

pub(crate) async fn init(
    State(state): State<Arc<AppState>>,
    WithRejection(Json(payload), _): WithRejection<Json<InitRequest>, APIError>,
) -> Result<Json<InitResponse>, APIError> {
    no_cancel(async move {
        let _unlocked_state = state.check_locked().await?;

        check_password_strength(payload.password.clone())?;

        let mnemonic_path = get_mnemonic_path(&state.static_state.storage_dir_path);
        check_already_initialized(&mnemonic_path)?;

        let keys = generate_keys(get_bitcoin_network(&state.static_state.network));

        let mnemonic = keys.mnemonic;

        encrypt_and_save_mnemonic(payload.password, mnemonic.clone(), mnemonic_path)?;

        Ok(Json(InitResponse { mnemonic }))
    })
    .await
}

pub(crate) async fn invoice_status(
    State(state): State<Arc<AppState>>,
    WithRejection(Json(payload), _): WithRejection<Json<InvoiceStatusRequest>, APIError>,
) -> Result<Json<InvoiceStatusResponse>, APIError> {
    let unlocked_state = state.check_unlocked().await?.clone().unwrap();

    let invoice = match Bolt11Invoice::from_str(&payload.invoice) {
        Err(e) => return Err(APIError::InvalidInvoice(e.to_string())),
        Ok(v) => v,
    };

    let payment_hash = PaymentHash(invoice.payment_hash().into_inner());
    let status = match unlocked_state.inbound_payments().get(&payment_hash) {
        Some(v) => match v.status {
            HTLCStatus::Pending if invoice.is_expired() => InvoiceStatus::Expired,
            HTLCStatus::Pending => InvoiceStatus::Pending,
            HTLCStatus::Succeeded => InvoiceStatus::Succeeded,
            HTLCStatus::Failed => InvoiceStatus::Failed,
        },
        None => return Err(APIError::UnknownLNInvoice),
    };

    Ok(Json(InvoiceStatusResponse { status }))
}

pub(crate) async fn issue_asset(
    State(state): State<Arc<AppState>>,
    WithRejection(Json(payload), _): WithRejection<Json<IssueAssetRequest>, APIError>,
) -> Result<Json<IssueAssetResponse>, APIError> {
    no_cancel(async move {
        let unlocked_state = state.check_unlocked().await?.clone().unwrap();

        let asset = unlocked_state.rgb_issue_asset_nia(
            payload.ticker,
            payload.name,
            payload.precision,
            payload.amounts,
        )?;

        Ok(Json(IssueAssetResponse {
            asset_id: asset.asset_id,
        }))
    })
    .await
}

pub(crate) async fn keysend(
    State(state): State<Arc<AppState>>,
    WithRejection(Json(payload), _): WithRejection<Json<KeysendRequest>, APIError>,
) -> Result<Json<KeysendResponse>, APIError> {
    no_cancel(async move {
        let unlocked_state = state.check_unlocked().await?.clone().unwrap();

        let dest_pubkey = match hex_str_to_compressed_pubkey(&payload.dest_pubkey) {
            Some(pk) => pk,
            None => return Err(APIError::InvalidPubkey),
        };

        let amt_msat = payload.amt_msat;
        if amt_msat < HTLC_MIN_MSAT {
            return Err(APIError::InvalidAmount(format!(
                "amt_msat cannot be less than {HTLC_MIN_MSAT}"
            )));
        }

        let payment_preimage =
            PaymentPreimage(unlocked_state.keys_manager.get_secure_random_bytes());
        let payment_hash_inner = Sha256::hash(&payment_preimage.0[..]).into_inner();
        let payment_id = PaymentId(payment_hash_inner);
        let payment_hash = PaymentHash(payment_hash_inner);

        match (payload.asset_id, payload.asset_amount) {
            (Some(rgb_contract_id), Some(rgb_amount)) => {
                let contract_id = ContractId::from_str(&rgb_contract_id)
                    .map_err(|_| APIError::InvalidAssetID(rgb_contract_id))?;

                write_rgb_payment_info_file(
                    &PathBuf::from(&state.static_state.ldk_data_dir),
                    &payment_hash,
                    contract_id,
                    rgb_amount,
                    true,
                );
            }
            (None, None) => {}
            _ => {
                return Err(APIError::IncompleteRGBInfo);
            }
        }

        let route_params = RouteParameters::from_payment_params_and_value(
            PaymentParameters::for_keysend(dest_pubkey, 40, false),
            amt_msat,
        );
        unlocked_state.add_outbound_payment(
            payment_id,
            PaymentInfo {
                preimage: None,
                secret: None,
                status: HTLCStatus::Pending,
                amt_msat: Some(amt_msat),
            },
        );
        let status = match unlocked_state
            .channel_manager
            .send_spontaneous_payment_with_retry(
                Some(payment_preimage),
                RecipientOnionFields::spontaneous_empty(),
                payment_id,
                route_params,
                Retry::Timeout(Duration::from_secs(10)),
            ) {
            Ok(_payment_hash) => {
                tracing::info!(
                    "EVENT: initiated sending {} msats to {}",
                    amt_msat,
                    dest_pubkey
                );
                HTLCStatus::Pending
            }
            Err(e) => {
                tracing::error!("ERROR: failed to send payment: {:?}", e);
                unlocked_state.update_outbound_payment_status(payment_id, HTLCStatus::Failed);
                HTLCStatus::Failed
            }
        };

        Ok(Json(KeysendResponse {
            payment_hash: hex_str(&payment_hash.0),
            payment_preimage: hex_str(&payment_preimage.0),
            status,
        }))
    })
    .await
}

pub(crate) async fn list_assets(
    State(state): State<Arc<AppState>>,
) -> Result<Json<ListAssetsResponse>, APIError> {
    let unlocked_state = state.check_unlocked().await?.clone().unwrap();

    let rgb_assets = unlocked_state.rgb_list_assets()?;

    let mut assets = vec![];
    for asset in rgb_assets.nia.unwrap() {
        assets.push(Asset {
            asset_id: asset.asset_id,
            ticker: asset.ticker,
            name: asset.name,
            precision: asset.precision,
            issued_supply: asset.issued_supply,
            timestamp: asset.timestamp,
        })
    }

    Ok(Json(ListAssetsResponse { assets }))
}

pub(crate) async fn list_channels(
    State(state): State<Arc<AppState>>,
) -> Result<Json<ListChannelsResponse>, APIError> {
    let unlocked_state = state.check_unlocked().await?.clone().unwrap();

    let mut channels = vec![];
    for chan_info in unlocked_state.channel_manager.list_channels() {
        let mut channel = Channel {
            channel_id: chan_info.channel_id.to_hex(),
            peer_pubkey: hex_str(&chan_info.counterparty.node_id.serialize()),
            ready: chan_info.is_channel_ready,
            capacity_sat: chan_info.channel_value_satoshis,
            local_balance_msat: chan_info.balance_msat,
            is_usable: chan_info.is_usable,
            public: chan_info.is_public,
            ..Default::default()
        };

        if let Some(funding_txo) = chan_info.funding_txo {
            channel.funding_txid = Some(funding_txo.txid.to_string());
        }

        if let Some(node_info) = unlocked_state
            .network_graph
            .read_only()
            .nodes()
            .get(&NodeId::from_pubkey(&chan_info.counterparty.node_id))
        {
            if let Some(announcement) = &node_info.announcement_info {
                channel.peer_alias = Some(announcement.alias.to_string());
            }
        }

        if let Some(id) = chan_info.short_channel_id {
            channel.short_channel_id = Some(id);
        }

        if chan_info.is_usable {
            channel.outbound_balance_msat = Some(chan_info.outbound_capacity_msat);
            channel.inbound_balance_msat = Some(chan_info.inbound_capacity_msat);
        }

        let ldk_data_dir_path = PathBuf::from(state.static_state.ldk_data_dir.clone());
        let info_file_path =
            get_rgb_channel_info_path(&chan_info.channel_id.to_hex(), &ldk_data_dir_path, false);
        if info_file_path.exists() {
            let rgb_info = parse_rgb_channel_info(&info_file_path);
            channel.asset_id = Some(rgb_info.contract_id.to_string());
            channel.asset_local_amount = Some(rgb_info.local_rgb_amount);
            channel.asset_remote_amount = Some(rgb_info.remote_rgb_amount);
        };

        channels.push(channel);
    }

    Ok(Json(ListChannelsResponse { channels }))
}

pub(crate) async fn list_payments(
    State(state): State<Arc<AppState>>,
) -> Result<Json<ListPaymentsResponse>, APIError> {
    let unlocked_state = state.check_unlocked().await?.clone().unwrap();

    let inbound_payments = unlocked_state.inbound_payments();
    let outbound_payments = unlocked_state.outbound_payments();
    let mut payments = vec![];
    let ldk_data_dir_path = Path::new(&state.static_state.ldk_data_dir);

    for (payment_hash, payment_info) in &inbound_payments {
        let rgb_payment_info_path = get_rgb_payment_info_path(payment_hash, ldk_data_dir_path);
        let (asset_amount, asset_id) = if rgb_payment_info_path.exists() {
            let rgb_payment_info = parse_rgb_payment_info(&rgb_payment_info_path);
            (
                Some(rgb_payment_info.amount),
                Some(rgb_payment_info.contract_id.to_string()),
            )
        } else {
            (None, None)
        };
        payments.push(Payment {
            amt_msat: payment_info.amt_msat,
            asset_amount,
            asset_id,
            payment_hash: hex_str(&payment_hash.0),
            inbound: true,
            status: payment_info.status,
        })
    }

    for (payment_id, payment_info) in &outbound_payments {
        let payment_hash = PaymentHash(payment_id.0);
        let rgb_payment_info_path = get_rgb_payment_info_path(&payment_hash, ldk_data_dir_path);
        let (asset_amount, asset_id) = if rgb_payment_info_path.exists() {
            let rgb_payment_info = parse_rgb_payment_info(&rgb_payment_info_path);
            (
                Some(rgb_payment_info.amount),
                Some(rgb_payment_info.contract_id.to_string()),
            )
        } else {
            (None, None)
        };
        payments.push(Payment {
            amt_msat: payment_info.amt_msat,
            asset_amount,
            asset_id,
            payment_hash: hex_str(&payment_hash.0),
            inbound: false,
            status: payment_info.status,
        })
    }

    Ok(Json(ListPaymentsResponse { payments }))
}

pub(crate) async fn list_peers(
    State(state): State<Arc<AppState>>,
) -> Result<Json<ListPeersResponse>, APIError> {
    let unlocked_state = state.check_unlocked().await?.clone().unwrap();

    let mut peers = vec![];
    for (pubkey, _) in unlocked_state.peer_manager.get_peer_node_ids() {
        peers.push(Peer {
            pubkey: pubkey.to_string(),
        })
    }

    Ok(Json(ListPeersResponse { peers }))
}

pub(crate) async fn list_trades(
    State(state): State<Arc<AppState>>,
) -> Result<Json<ListTradesResponse>, APIError> {
    let unlocked_state = state.check_unlocked().await?.clone().unwrap();

    let map_trade = |(payment_hash, swap): (&PaymentHash, &Swap)| Trade {
        payment_hash: payment_hash.to_string(),
        qty_from: swap.qty_from,
        qty_to: swap.qty_to,
        from_asset: swap.from_asset.map(|c| c.to_string()),
        to_asset: swap.to_asset.map(|c| c.to_string()),
    };

    let taker_trades = unlocked_state.taker_trades();
    let maker_trades = unlocked_state.maker_trades();

    Ok(Json(ListTradesResponse {
        taker: taker_trades.iter().map(map_trade).collect(),
        maker: maker_trades.iter().map(map_trade).collect(),
    }))
}

pub(crate) async fn list_transactions(
    State(state): State<Arc<AppState>>,
) -> Result<Json<ListTransactionsResponse>, APIError> {
    let unlocked_state = state.check_unlocked().await?.clone().unwrap();

    let mut transactions = vec![];
    for tx in unlocked_state.rgb_list_transactions()? {
        transactions.push(Transaction {
            transaction_type: match tx.transaction_type {
                rgb_lib::TransactionType::RgbSend => TransactionType::RgbSend,
                rgb_lib::TransactionType::Drain => TransactionType::Drain,
                rgb_lib::TransactionType::CreateUtxos => TransactionType::CreateUtxos,
                rgb_lib::TransactionType::User => TransactionType::User,
            },
            txid: tx.txid,
            received: tx.received,
            sent: tx.sent,
            fee: tx.fee,
            confirmation_time: tx.confirmation_time.map(|ct| BlockTime {
                height: ct.height,
                timestamp: ct.timestamp,
            }),
        })
    }

    Ok(Json(ListTransactionsResponse { transactions }))
}

pub(crate) async fn list_transfers(
    State(state): State<Arc<AppState>>,
    WithRejection(Json(payload), _): WithRejection<Json<ListTransfersRequest>, APIError>,
) -> Result<Json<ListTransfersResponse>, APIError> {
    let unlocked_state = state.check_unlocked().await?.clone().unwrap();

    let mut transfers = vec![];
    for transfer in unlocked_state.rgb_list_transfers(payload.asset_id)? {
        transfers.push(Transfer {
            idx: transfer.idx,
            created_at: transfer.created_at,
            updated_at: transfer.updated_at,
            status: match transfer.status {
                rgb_lib::TransferStatus::WaitingCounterparty => TransferStatus::WaitingCounterparty,
                rgb_lib::TransferStatus::WaitingConfirmations => {
                    TransferStatus::WaitingConfirmations
                }
                rgb_lib::TransferStatus::Settled => TransferStatus::Settled,
                rgb_lib::TransferStatus::Failed => TransferStatus::Failed,
            },
            amount: transfer.amount,
            kind: match transfer.kind {
                rgb_lib::TransferKind::Issuance => TransferKind::Issuance,
                rgb_lib::TransferKind::ReceiveBlind => TransferKind::ReceiveBlind,
                rgb_lib::TransferKind::ReceiveWitness => TransferKind::ReceiveWitness,
                rgb_lib::TransferKind::Send => TransferKind::Send,
            },
            txid: transfer.txid,
            recipient_id: transfer.recipient_id,
            receive_utxo: transfer.receive_utxo.map(|u| u.to_string()),
            change_utxo: transfer.change_utxo.map(|u| u.to_string()),
            expiration: transfer.expiration,
            transport_endpoints: transfer
                .transport_endpoints
                .iter()
                .map(|tte| TransferTransportEndpoint {
                    endpoint: tte.endpoint.clone(),
                    transport_type: match tte.transport_type {
                        rgb_lib::TransportType::JsonRpc => TransportType::JsonRpc,
                    },
                    used: tte.used,
                })
                .collect(),
        })
    }
    Ok(Json(ListTransfersResponse { transfers }))
}

pub(crate) async fn list_unspents(
    State(state): State<Arc<AppState>>,
) -> Result<Json<ListUnspentsResponse>, APIError> {
    let unlocked_state = state.check_unlocked().await?.clone().unwrap();

    let mut unspents = vec![];
    for unspent in unlocked_state.rgb_list_unspents()? {
        unspents.push(Unspent {
            utxo: Utxo {
                outpoint: unspent.utxo.outpoint.to_string(),
                btc_amount: unspent.utxo.btc_amount,
                colorable: unspent.utxo.colorable,
            },
            rgb_allocations: unspent
                .rgb_allocations
                .iter()
                .map(|a| RgbAllocation {
                    asset_id: a.asset_id.clone(),
                    amount: a.amount,
                    settled: a.settled,
                })
                .collect(),
        })
    }
    Ok(Json(ListUnspentsResponse { unspents }))
}

pub(crate) async fn ln_invoice(
    State(state): State<Arc<AppState>>,
    WithRejection(Json(payload), _): WithRejection<Json<LNInvoiceRequest>, APIError>,
) -> Result<Json<LNInvoiceResponse>, APIError> {
    no_cancel(async move {
        let unlocked_state = state.check_unlocked().await?.clone().unwrap();

        let contract_id = if let Some(asset_id) = payload.asset_id {
            Some(ContractId::from_str(&asset_id).map_err(|_| APIError::InvalidAssetID(asset_id))?)
        } else {
            None
        };

        if payload.amt_msat.is_some() && payload.amt_msat.unwrap() < INVOICE_MIN_MSAT {
            return Err(APIError::InvalidAmount(format!(
                "amt_msat cannot be less than {INVOICE_MIN_MSAT}"
            )));
        }

        let currency = match state.static_state.network {
            Network::Bitcoin => Currency::Bitcoin,
            Network::Testnet => Currency::BitcoinTestnet,
            Network::Regtest => Currency::Regtest,
            Network::Signet => Currency::Signet,
        };
        let invoice = match create_invoice_from_channelmanager(
            &unlocked_state.channel_manager,
            unlocked_state.keys_manager.clone(),
            state.static_state.logger.clone(),
            currency,
            payload.amt_msat,
            "ldk-tutorial-node".to_string(),
            payload.expiry_sec,
            None,
            contract_id,
            payload.asset_amount,
        ) {
            Ok(inv) => inv,
            Err(e) => return Err(APIError::FailedInvoiceCreation(e.to_string())),
        };

        let payment_hash = PaymentHash((*invoice.payment_hash()).into_inner());
        unlocked_state.add_inbound_payment(
            payment_hash,
            PaymentInfo {
                preimage: None,
                secret: Some(*invoice.payment_secret()),
                status: HTLCStatus::Pending,
                amt_msat: payload.amt_msat,
            },
        );

        Ok(Json(LNInvoiceResponse {
            invoice: invoice.to_string(),
        }))
    })
    .await
}

pub(crate) async fn lock(
    State(state): State<Arc<AppState>>,
) -> Result<Json<EmptyResponse>, APIError> {
    tracing::info!("Lock started");
    no_cancel(async move {
        match state.check_unlocked().await {
            Ok(unlocked_state) => {
                state.update_changing_state(true);
                drop(unlocked_state);
            }
            Err(e) => {
                state.update_changing_state(false);
                return Err(e);
            }
        }

        tracing::debug!("Stopping LDK...");
        stop_ldk(state.clone()).await;
        tracing::debug!("LDK stopped");

        tracing::debug!("Waiting for periodic sweep to stop...");
        let periodic_sweep = state.get_periodic_sweep().await;
        if let Some(ps) = periodic_sweep.as_ref() {
            while !ps.is_finished() {
                tokio::time::sleep(Duration::from_secs(1)).await;
            }
        }
        tracing::debug!("Periodic sweep has stopped");

        state.update_unlocked_app_state(None).await;

        state.update_ldk_background_services(None);

        state.update_changing_state(false);

        tracing::info!("Lock completed");
        Ok(Json(EmptyResponse {}))
    })
    .await
}

pub(crate) async fn maker_execute(
    State(state): State<Arc<AppState>>,
    WithRejection(Json(payload), _): WithRejection<Json<MakerExecuteRequest>, APIError>,
) -> Result<Json<EmptyResponse>, APIError> {
    no_cancel(async move {
        let unlocked_state = state.check_unlocked().await?.clone().unwrap();
        let ldk_data_dir_path = PathBuf::from(state.static_state.ldk_data_dir.clone());

        let swapstring = SwapString::from_str(&payload.swapstring)
            .map_err(|e| APIError::InvalidSwapString(payload.swapstring.clone(), e.to_string()))?;
        let payment_secret = hex_str_to_vec(&payload.payment_secret)
            .and_then(|data| data.try_into().ok())
            .map(PaymentSecret)
            .ok_or(APIError::InvalidPaymentSecret)?;
        let taker_pk =
            PublicKey::from_str(&payload.taker_pubkey).map_err(|_| APIError::InvalidPubkey)?;

        if get_current_timestamp() > swapstring.expiry {
            return Err(APIError::ExpiredSwapOffer);
        }

        let payment_preimage = unlocked_state
            .channel_manager
            .get_payment_preimage(swapstring.payment_hash, payment_secret)
            .map_err(|_| APIError::MissingSwapPaymentPreimage)?;

        let swap = swapstring.swap;

        let receive_hints = unlocked_state
            .channel_manager
            .list_usable_channels()
            .iter()
            .filter(|details| {
                match get_rgb_channel_info_optional(&details.channel_id, &ldk_data_dir_path) {
                    _ if swap.is_from_btc() => true,
                    Some((rgb_info, _)) if Some(rgb_info.contract_id) == swap.from_asset => true,
                    _ => false,
                }
            })
            .map(|details| {
                let config = details.counterparty.forwarding_info.as_ref().unwrap();
                RouteHint(vec![RouteHintHop {
                    src_node_id: details.counterparty.node_id,
                    short_channel_id: details.short_channel_id.unwrap(),
                    cltv_expiry_delta: config.cltv_expiry_delta,
                    htlc_maximum_msat: None,
                    htlc_minimum_msat: None,
                    fees: RoutingFees {
                        base_msat: config.fee_base_msat,
                        proportional_millionths: config.fee_proportional_millionths,
                    },
                }])
            })
            .collect();

        let first_leg = get_route(
            &unlocked_state.channel_manager,
            &unlocked_state.router,
            unlocked_state.channel_manager.get_our_node_id(),
            taker_pk,
            if swap.is_to_btc() {
                Some(swap.qty_to)
            } else {
                Some(HTLC_MIN_MSAT)
            },
            swap.to_asset,
            vec![],
        );
        let second_leg = get_route(
            &unlocked_state.channel_manager,
            &unlocked_state.router,
            taker_pk,
            unlocked_state.channel_manager.get_our_node_id(),
            if swap.is_from_btc() {
                Some(swap.qty_from)
            } else {
                Some(HTLC_MIN_MSAT)
            },
            swap.from_asset,
            receive_hints,
        );

        let (mut first_leg, mut second_leg) = match (first_leg, second_leg) {
            (Some(f), Some(s)) => (f, s),
            _ => {
                return Err(APIError::NoRoute);
            }
        };

        // Set swap flag
        second_leg.paths[0].hops[0].short_channel_id |= IS_SWAP_SCID;

        // Generally in the last hop the fee_amount is set to the payment amount, so we need to
        // override it depending on what type of swap we are doing
        first_leg.paths[0]
            .hops
            .last_mut()
            .expect("Path not to be empty")
            .fee_msat = if swap.is_to_btc() { HTLC_MIN_MSAT } else { 0 };

        let fullpaths = first_leg.paths[0]
            .hops
            .clone()
            .into_iter()
            .map(|mut hop| {
                if !swap.is_to_btc() {
                    hop.rgb_amount = Some(swap.qty_to);
                    hop.payment_amount = HTLC_MIN_MSAT;
                }
                hop
            })
            .chain(second_leg.paths[0].hops.clone().into_iter().map(|mut hop| {
                if !swap.is_from_btc() {
                    hop.rgb_amount = Some(swap.qty_from);
                    hop.payment_amount = HTLC_MIN_MSAT;
                }
                hop
            }))
            .collect::<Vec<_>>();

        let route = Route {
            paths: vec![LnPath {
                hops: fullpaths,
                blinded_tail: None,
            }],
            route_params: Some(RouteParameters {
                payment_params: PaymentParameters::for_keysend(
                    unlocked_state.channel_manager.get_our_node_id(),
                    DEFAULT_FINAL_CLTV_EXPIRY_DELTA,
                    false,
                ),
                // This value is not used anywhere, it's set by the router
                // when creating a route, but here we are creating it manually
                // by composing a pre-existing list of hops
                final_value_msat: 0,
                max_total_routing_fee_msat: None,
            }),
        };

        if !swap.is_to_btc() {
            write_rgb_payment_info_file(
                &ldk_data_dir_path,
                &swapstring.payment_hash,
                swap.to_asset.unwrap(),
                swap.qty_to,
                false,
            );
        }

        let payment_id = PaymentId(swapstring.payment_hash.0);
        let amt_msat = if swap.is_to_btc() {
            swap.qty_to
        } else {
            HTLC_MIN_MSAT
        };

        let payment_info = PaymentInfo {
            preimage: None,
            secret: None,
            status: HTLCStatus::Pending,
            amt_msat: Some(amt_msat),
        };

        unlocked_state.add_outbound_payment(payment_id, payment_info.clone());

        let (status, err) = match unlocked_state.channel_manager.send_spontaneous_payment(
            &route,
            Some(payment_preimage),
            RecipientOnionFields::spontaneous_empty(),
            PaymentId(swapstring.payment_hash.0),
        ) {
            Ok(_payment_hash) => {
                tracing::debug!("EVENT: initiated swap");
                (HTLCStatus::Pending, None)
            }
            Err(e) => {
                tracing::warn!("ERROR: failed to send payment: {:?}", e);
                (HTLCStatus::Failed, Some(e))
            }
        };

        unlocked_state.add_inbound_payment(swapstring.payment_hash, payment_info);
        unlocked_state.update_outbound_payment_status(payment_id, status);

        match err {
            None => Ok(Json(EmptyResponse {})),
            Some(e) => Err(APIError::FailedPayment(format!("{:?}", e))),
        }
    })
    .await
}

pub(crate) async fn maker_init(
    State(state): State<Arc<AppState>>,
    WithRejection(Json(payload), _): WithRejection<Json<MakerInitRequest>, APIError>,
) -> Result<Json<MakerInitResponse>, APIError> {
    no_cancel(async move {
        let unlocked_state = state.check_unlocked().await?.clone().unwrap();
        let ldk_data_dir_path = PathBuf::from(state.static_state.ldk_data_dir.clone());

        let from_asset = match &payload.from_asset {
            None => None,
            Some(asset) => Some(
                ContractId::from_str(asset)
                    .map_err(|_| APIError::InvalidAssetID(asset.clone()))?,
            ),
        };

        let to_asset = match &payload.to_asset {
            None => None,
            Some(asset) => Some(
                ContractId::from_str(asset)
                    .map_err(|_| APIError::InvalidAssetID(asset.clone()))?,
            ),
        };

        let qty_from = payload.qty_from;
        let qty_to = payload.qty_to;

        let swap = Swap {
            from_asset,
            to_asset,
            qty_from,
            qty_to,
        };

        // Check that we have enough assets to send
        if let Some(to_asset) = to_asset {
            let max_balance = get_max_local_rgb_amount(
                to_asset,
                &ldk_data_dir_path,
                unlocked_state.channel_manager.list_channels().iter(),
            );
            if swap.qty_to > max_balance {
                return Err(APIError::InsufficientAssets(max_balance, swap.qty_to));
            }
        }

        let (payment_hash, payment_secret) = unlocked_state
            .channel_manager
            .create_inbound_payment(Some(546000), payload.timeout_sec, None)
            .unwrap();
        unlocked_state.add_maker_trade(payment_hash, swap);

        let expiry = get_current_timestamp() + payload.timeout_sec as u64;
        let swapstring = format!(
            "{}/{}/{}/{}/{}/{}",
            qty_from,
            from_asset.map(|c| c.to_string()).unwrap_or("btc".into()),
            qty_to,
            to_asset.map(|c| c.to_string()).unwrap_or("btc".into()),
            expiry,
            payment_hash,
        );

        let payment_secret = payment_secret.0.to_hex();
        let payment_hash = payment_hash.0.to_hex();
        Ok(Json(MakerInitResponse {
            payment_hash,
            payment_secret,
            swapstring,
        }))
    })
    .await
}

pub(crate) async fn network_info(
    State(state): State<Arc<AppState>>,
) -> Result<Json<NetworkInfoResponse>, APIError> {
    let unlocked_state = state.check_unlocked().await?.clone().unwrap();

    let best_block = unlocked_state.channel_manager.current_best_block();

    Ok(Json(NetworkInfoResponse {
        network: state.static_state.network.into(),
        height: best_block.height(),
    }))
}

pub(crate) async fn node_info(
    State(state): State<Arc<AppState>>,
) -> Result<Json<NodeInfoResponse>, APIError> {
    let unlocked_state = state.check_unlocked().await?.clone().unwrap();

    let chans = unlocked_state.channel_manager.list_channels();

    Ok(Json(NodeInfoResponse {
        pubkey: unlocked_state.channel_manager.get_our_node_id().to_string(),
        num_channels: chans.len(),
        num_usable_channels: chans.iter().filter(|c| c.is_usable).count(),
        local_balance_msat: chans.iter().map(|c| c.balance_msat).sum::<u64>(),
        num_peers: unlocked_state.peer_manager.get_peer_node_ids().len(),
    }))
}

pub(crate) async fn open_channel(
    State(state): State<Arc<AppState>>,
    WithRejection(Json(payload), _): WithRejection<Json<OpenChannelRequest>, APIError>,
) -> Result<Json<OpenChannelResponse>, APIError> {
    no_cancel(async move {
        let unlocked_state = state.check_unlocked().await?.clone().unwrap();

        let (peer_pubkey, peer_addr) = parse_peer_info(payload.peer_pubkey_and_addr.to_string())?;

        let colored_info = match (payload.asset_id, payload.asset_amount) {
            (Some(_), Some(amt)) if amt < OPENCHANNEL_MIN_RGB_AMT => {
                return Err(APIError::InvalidAmount(format!(
                    "Channel RGB amount must be equal or higher than {OPENCHANNEL_MIN_RGB_AMT}"
                )));
            }
            (Some(asset), Some(amt)) => {
                let asset =
                    ContractId::from_str(&asset).map_err(|_| APIError::InvalidAssetID(asset))?;
                Some((asset, amt))
            }
            (None, None) => None,
            _ => {
                return Err(APIError::IncompleteRGBInfo);
            }
        };

        if payload.capacity_sat < OPENCHANNEL_MIN_SAT {
            return Err(APIError::InvalidAmount(format!(
                "Channel amount must be equal or higher than {OPENCHANNEL_MIN_SAT}"
            )));
        }
        if payload.capacity_sat > OPENCHANNEL_MAX_SAT {
            return Err(APIError::InvalidAmount(format!(
                "Channel amount must be equal or less than {OPENCHANNEL_MAX_SAT}"
            )));
        }

        if colored_info.is_some() && payload.push_msat < DUST_LIMIT_MSAT {
            return Err(APIError::InvalidAmount(format!(
                "Push amount must be equal or higher than the dust limit ({DUST_LIMIT_MSAT})"
            )));
        }

        if !payload.with_anchors {
            return Err(APIError::AnchorsRequired);
        }

        connect_peer_if_necessary(peer_pubkey, peer_addr, unlocked_state.peer_manager.clone())
            .await?;

<<<<<<< HEAD
        let balance = unlocked_state.rgb_get_asset_balance(contract_id)?;

        let spendable_rgb_amount = balance.spendable;

        if payload.asset_amount > spendable_rgb_amount {
            return Err(APIError::InsufficientAssets(spendable_rgb_amount));
        }

        let mut channel_config = ChannelConfig::default();
        if let Some(fee_base_msat) = payload.fee_base_msat {
            channel_config.forwarding_fee_base_msat = fee_base_msat;
        }
        if let Some(fee_proportional_millionths) = payload.fee_proportional_millionths {
            channel_config.forwarding_fee_proportional_millionths = fee_proportional_millionths;
        }
=======
>>>>>>> 60ad1202
        let config = UserConfig {
            channel_handshake_limits: ChannelHandshakeLimits {
                // lnd's max to_self_delay is 2016, so we want to be compatible.
                their_to_self_delay: 2016,
                ..Default::default()
            },
            channel_handshake_config: ChannelHandshakeConfig {
                announced_channel: payload.public,
                our_htlc_minimum_msat: HTLC_MIN_MSAT,
                minimum_depth: MIN_CHANNEL_CONFIRMATIONS as u32,
                negotiate_anchors_zero_fee_htlc_tx: payload.with_anchors,
                ..Default::default()
            },
            channel_config,
            ..Default::default()
        };

        let consignment_endpoint = if let Some((contract_id, asset_amount)) = &colored_info {
            let balance = unlocked_state.rgb_get_asset_balance(*contract_id)?;
            let spendable_rgb_amount = balance.spendable;

            if *asset_amount > spendable_rgb_amount {
                return Err(APIError::InsufficientAssets(
                    spendable_rgb_amount,
                    *asset_amount,
                ));
            }

            Some(RgbTransport::from_str(&state.static_state.proxy_endpoint).unwrap())
        } else {
            None
        };
        let temporary_channel_id = unlocked_state
            .channel_manager
            .create_channel(
                peer_pubkey,
                payload.capacity_sat,
                payload.push_msat,
                0,
                Some(config),
                consignment_endpoint,
            )
            .map_err(|e| APIError::FailedOpenChannel(format!("{:?}", e)))?;
        let temporary_channel_id = temporary_channel_id.to_hex();
        tracing::info!("EVENT: initiated channel with peer {}", peer_pubkey);

<<<<<<< HEAD
        let peer_data_path = format!(
            "{}/channel_peer_data",
            state.static_state.ldk_data_dir.clone()
        );
        let _ =
            disk::persist_channel_peer(Path::new(&peer_data_path), &payload.peer_pubkey_and_addr);

        let rgb_info = RgbInfo {
            contract_id,
            local_rgb_amount: payload.asset_amount,
            remote_rgb_amount: 0,
        };
        let temporary_channel_id = temporary_channel_id.to_hex();
        let ldk_data_dir_path = PathBuf::from(&state.static_state.ldk_data_dir);
        write_rgb_channel_info(
            &get_rgb_channel_info_path(&temporary_channel_id, &ldk_data_dir_path, true),
            &rgb_info,
        );
        write_rgb_channel_info(
            &get_rgb_channel_info_path(&temporary_channel_id, &ldk_data_dir_path, false),
            &rgb_info,
        );
=======
        if let Some((contract_id, asset_amount)) = &colored_info {
            let peer_data_path = format!(
                "{}/channel_peer_data",
                state.static_state.ldk_data_dir.clone()
            );
            let _ = disk::persist_channel_peer(
                Path::new(&peer_data_path),
                &payload.peer_pubkey_and_addr,
            );

            let channel_rgb_info_path = format!(
                "{}/{}",
                state.static_state.ldk_data_dir.clone(),
                temporary_channel_id,
            );
            let rgb_info = RgbInfo {
                contract_id: *contract_id,
                local_rgb_amount: *asset_amount,
                remote_rgb_amount: 0,
            };
            write_rgb_channel_info(&PathBuf::from(&channel_rgb_info_path), &rgb_info);
        }
>>>>>>> 60ad1202

        Ok(Json(OpenChannelResponse {
            temporary_channel_id,
        }))
    })
    .await
}

pub(crate) async fn refresh_transfers(
    State(state): State<Arc<AppState>>,
) -> Result<Json<EmptyResponse>, APIError> {
    no_cancel(async move {
        let unlocked_state = state.check_unlocked().await?.clone().unwrap();

        tokio::task::spawn_blocking(move || unlocked_state.rgb_refresh())
            .await
            .unwrap()?;

        tracing::info!("Refresh complete");
        Ok(Json(EmptyResponse {}))
    })
    .await
}

pub(crate) async fn restore(
    State(state): State<Arc<AppState>>,
    WithRejection(Json(payload), _): WithRejection<Json<RestoreRequest>, APIError>,
) -> Result<Json<EmptyResponse>, APIError> {
    no_cancel(async move {
        let _unlocked_state = state.check_locked().await?;

        let mnemonic_path = get_mnemonic_path(&state.static_state.storage_dir_path);
        check_already_initialized(&mnemonic_path)?;

        restore_backup(
            &payload.backup_path,
            &payload.password,
            &state.static_state.storage_dir_path,
        )?;

        let _mnemonic =
            check_password_validity(&payload.password, &state.static_state.storage_dir_path)?;

        Ok(Json(EmptyResponse {}))
    })
    .await
}

pub(crate) async fn rgb_invoice(
    State(state): State<Arc<AppState>>,
    WithRejection(Json(payload), _): WithRejection<Json<RgbInvoiceRequest>, APIError>,
) -> Result<Json<RgbInvoiceResponse>, APIError> {
    no_cancel(async move {
        let unlocked_state = state.check_unlocked().await?.clone().unwrap();

        let receive_data = unlocked_state.rgb_blind_receive(
            payload.asset_id,
            vec![state.static_state.proxy_endpoint.clone()],
            payload.min_confirmations,
        )?;

        Ok(Json(RgbInvoiceResponse {
            recipient_id: receive_data.recipient_id,
            invoice: receive_data.invoice,
            expiration_timestamp: receive_data.expiration_timestamp,
        }))
    })
    .await
}

pub(crate) async fn send_asset(
    State(state): State<Arc<AppState>>,
    WithRejection(Json(payload), _): WithRejection<Json<SendAssetRequest>, APIError>,
) -> Result<Json<SendAssetResponse>, APIError> {
    no_cancel(async move {
        let unlocked_state = state.check_unlocked().await?.clone().unwrap();

        let secret_seal = SecretSeal::from_str(&payload.blinded_utxo)
            .map_err(|e| APIError::InvalidBlindedUTXO(e.to_string()))?;
        let recipient_map = map! {
            payload.asset_id => vec![Recipient {
                recipient_data: RecipientData::BlindedUTXO(secret_seal),
                amount: payload.amount,
                transport_endpoints: payload.transport_endpoints,
            }]
        };

        let txid = tokio::task::spawn_blocking(move || {
            unlocked_state.rgb_send(
                recipient_map,
                payload.donation,
                FEE_RATE,
                payload.min_confirmations,
            )
        })
        .await
        .unwrap()?;

        Ok(Json(SendAssetResponse { txid }))
    })
    .await
}

pub(crate) async fn send_btc(
    State(state): State<Arc<AppState>>,
    WithRejection(Json(payload), _): WithRejection<Json<SendBtcRequest>, APIError>,
) -> Result<Json<SendBtcResponse>, APIError> {
    no_cancel(async move {
        let unlocked_state = state.check_unlocked().await?.clone().unwrap();

        let txid =
            unlocked_state.rgb_send_btc(payload.address, payload.amount, payload.fee_rate)?;

        Ok(Json(SendBtcResponse { txid }))
    })
    .await
}

pub(crate) async fn send_onion_message(
    State(state): State<Arc<AppState>>,
    WithRejection(Json(payload), _): WithRejection<Json<SendOnionMessageRequest>, APIError>,
) -> Result<Json<EmptyResponse>, APIError> {
    no_cancel(async move {
        let unlocked_state = state.check_unlocked().await?.clone().unwrap();

        if payload.node_ids.is_empty() {
            return Err(APIError::InvalidNodeIds(s!(
                "sendonionmessage requires at least one node id for the path"
            )));
        }

        let mut intermediate_nodes = Vec::new();
        for pk_str in payload.node_ids {
            let node_pubkey_vec = match hex_str_to_vec(&pk_str) {
                Some(peer_pubkey_vec) => peer_pubkey_vec,
                None => {
                    return Err(APIError::InvalidNodeIds(format!(
                        "Couldn't parse peer_pubkey '{}'",
                        pk_str
                    )))
                }
            };
            let node_pubkey = match PublicKey::from_slice(&node_pubkey_vec) {
                Ok(peer_pubkey) => peer_pubkey,
                Err(_) => {
                    return Err(APIError::InvalidNodeIds(format!(
                        "Couldn't parse peer_pubkey '{}'",
                        pk_str
                    )))
                }
            };
            intermediate_nodes.push(node_pubkey);
        }

        if payload.tlv_type < 64 {
            return Err(APIError::InvalidTlvType(s!(
                "need an integral message type above 64"
            )));
        }

        let data = hex_str_to_vec(&payload.data)
            .ok_or(APIError::InvalidOnionData(s!("need a hex data string")))?;

        let destination = Destination::Node(intermediate_nodes.pop().unwrap());
        let message_path = OnionMessagePath {
            intermediate_nodes,
            destination,
        };

        unlocked_state
            .onion_messenger
            .send_onion_message(
                message_path,
                UserOnionMessageContents {
                    tlv_type: payload.tlv_type,
                    data,
                },
                None,
            )
            .map_err(|e| APIError::FailedSendingOnionMessage(format!("{:?}", e)))?;

        tracing::info!("SUCCESS: forwarded onion message to first hop");

        Ok(Json(EmptyResponse {}))
    })
    .await
}

pub(crate) async fn send_payment(
    State(state): State<Arc<AppState>>,
    WithRejection(Json(payload), _): WithRejection<Json<SendPaymentRequest>, APIError>,
) -> Result<Json<SendPaymentResponse>, APIError> {
    no_cancel(async move {
        let unlocked_state = state.check_unlocked().await?.clone().unwrap();

        let invoice = match Bolt11Invoice::from_str(&payload.invoice) {
            Err(e) => return Err(APIError::InvalidInvoice(e.to_string())),
            Ok(v) => v,
        };

        if let Some(amt_msat) = invoice.amount_milli_satoshis() {
            if amt_msat < INVOICE_MIN_MSAT {
                return Err(APIError::InvalidAmount(s!(
                    "msat amount in invoice cannot be less than {INVOICE_MIN_MSAT}"
                )));
            }
        } else {
            return Err(APIError::InvalidAmount(s!(
                "msat amount missing in invoice"
            )));
        }

        let payment_hash = PaymentHash((*invoice.payment_hash()).into_inner());
        match (invoice.rgb_contract_id(), invoice.rgb_amount()) {
            (Some(rgb_contract_id), Some(rgb_amount)) => write_rgb_payment_info_file(
                &PathBuf::from(&state.static_state.ldk_data_dir.clone()),
                &payment_hash,
                rgb_contract_id,
                rgb_amount,
                true,
            ),
            (None, None) => {}
            (Some(_), None) => {
                return Err(APIError::InvalidInvoice(s!(
                    "invoice has an RGB contract ID but not an RGB amount"
                )))
            }
            (None, Some(_)) => {
                return Err(APIError::InvalidInvoice(s!(
                    "invoice has an RGB amount but not an RGB contract ID"
                )))
            }
        }

        let payment_id = PaymentId((*invoice.payment_hash()).into_inner());
        let payment_secret = *invoice.payment_secret();
        unlocked_state.add_outbound_payment(
            payment_id,
            PaymentInfo {
                preimage: None,
                secret: Some(payment_secret),
                status: HTLCStatus::Pending,
                amt_msat: invoice.amount_milli_satoshis(),
            },
        );

        let status = match pay_invoice(
            &invoice,
            Retry::Timeout(Duration::from_secs(10)),
            &*unlocked_state.channel_manager,
        ) {
            Ok(_payment_id) => {
                let payee_pubkey = invoice.recover_payee_pub_key();
                let amt_msat = invoice.amount_milli_satoshis().unwrap();
                tracing::info!(
                    "EVENT: initiated sending {} msats to {}",
                    amt_msat,
                    payee_pubkey
                );
                HTLCStatus::Pending
            }
            Err(e) => {
                tracing::error!("ERROR: failed to send payment: {:?}", e);
                unlocked_state.update_outbound_payment_status(payment_id, HTLCStatus::Failed);
                HTLCStatus::Failed
            }
        };

        Ok(Json(SendPaymentResponse {
            payment_hash: hex_str(&payment_hash.0),
            payment_secret: hex_str(&payment_secret.0),
            status,
        }))
    })
    .await
}

pub(crate) async fn shutdown(
    State(state): State<Arc<AppState>>,
) -> Result<Json<EmptyResponse>, APIError> {
    no_cancel(async move {
        let _unlocked_app_state = state.get_unlocked_app_state();
        state.check_changing_state()?;

        state.cancel_token.cancel();
        Ok(Json(EmptyResponse {}))
    })
    .await
}

pub(crate) async fn sign_message(
    State(state): State<Arc<AppState>>,
    WithRejection(Json(payload), _): WithRejection<Json<SignMessageRequest>, APIError>,
) -> Result<Json<SignMessageResponse>, APIError> {
    let unlocked_state = state.check_unlocked().await?.clone().unwrap();

    let message = payload.message.trim();
    let signed_message = lightning::util::message_signing::sign(
        &message.as_bytes()[message.len()..],
        &unlocked_state.keys_manager.get_node_secret_key(),
    )
    .map_err(|e| APIError::FailedMessageSigning(e.to_string()))?;

    Ok(Json(SignMessageResponse { signed_message }))
}

pub(crate) async fn taker(
    State(state): State<Arc<AppState>>,
    WithRejection(Json(payload), _): WithRejection<Json<TakerRequest>, APIError>,
) -> Result<Json<EmptyResponse>, APIError> {
    no_cancel(async move {
        let unlocked_state = state.check_unlocked().await?.clone().unwrap();
        let ldk_data_dir_path = PathBuf::from(state.static_state.ldk_data_dir.clone());
        let swapstring = SwapString::from_str(&payload.swapstring)
            .map_err(|e| APIError::InvalidSwapString(payload.swapstring.clone(), e.to_string()))?;

        if get_current_timestamp() > swapstring.expiry {
            return Err(APIError::ExpiredSwapOffer);
        }

        // We are selling assets, check if we have enough
        if let Some(from_asset) = swapstring.swap.from_asset {
            let max_balance = get_max_local_rgb_amount(
                from_asset,
                &ldk_data_dir_path,
                unlocked_state.channel_manager.list_channels().iter(),
            );
            if swapstring.swap.qty_from > max_balance {
                return Err(APIError::InsufficientAssets(
                    max_balance,
                    swapstring.swap.qty_from,
                ));
            }
        }

        unlocked_state.add_taker_trade(swapstring.payment_hash, swapstring.swap);

        Ok(Json(EmptyResponse {}))
    })
    .await
}

pub(crate) async fn unlock(
    State(state): State<Arc<AppState>>,
    WithRejection(Json(payload), _): WithRejection<Json<UnlockRequest>, APIError>,
) -> Result<Json<EmptyResponse>, APIError> {
    tracing::info!("Unlock started");
    no_cancel(async move {
        match state.check_locked().await {
            Ok(unlocked_state) => {
                state.update_changing_state(true);
                drop(unlocked_state);
            }
            Err(e) => {
                return Err(e);
            }
        }

        let mnemonic = match check_password_validity(
            &payload.password,
            &state.static_state.storage_dir_path,
        ) {
            Ok(mnemonic) => mnemonic,
            Err(e) => {
                state.update_changing_state(false);
                return Err(e);
            }
        };

        tracing::debug!("Starting LDK...");
        let (new_ldk_background_services, new_unlocked_app_state, new_periodic_sweep) =
            match start_ldk(state.clone(), mnemonic).await {
                Ok((nlbs, nuap, ps)) => (nlbs, nuap, ps),
                Err(e) => {
                    state.update_changing_state(false);
                    return Err(e);
                }
            };
        tracing::debug!("LDK started");

        state
            .update_unlocked_app_state(Some(new_unlocked_app_state))
            .await;

        state.update_ldk_background_services(Some(new_ldk_background_services));

        state.update_changing_state(false);

        state.update_periodic_sweep(Some(new_periodic_sweep)).await;

        tracing::info!("Unlock completed");
        Ok(Json(EmptyResponse {}))
    })
    .await
}<|MERGE_RESOLUTION|>--- conflicted
+++ resolved
@@ -9,16 +9,12 @@
 use lightning::impl_writeable_tlv_based_enum;
 use lightning::ln::ChannelId;
 use lightning::onion_message::{Destination, OnionMessagePath};
-<<<<<<< HEAD
 use lightning::rgb_utils::{
     get_rgb_channel_info_path, get_rgb_payment_info_path, parse_rgb_channel_info,
     parse_rgb_payment_info,
 };
-=======
-use lightning::rgb_utils::{get_rgb_payment_info_path, parse_rgb_payment_info};
 use lightning::routing::gossip::RoutingFees;
 use lightning::routing::router::{Path as LnPath, Route, RouteHint, RouteHintHop};
->>>>>>> 60ad1202
 use lightning::sign::EntropySource;
 use lightning::util::config::ChannelConfig;
 use lightning::{
@@ -281,7 +277,7 @@
     pub(crate) mnemonic: String,
 }
 
-#[derive(Clone, Copy, Deserialize, Serialize)]
+#[derive(Clone, Copy, Debug, Deserialize, Serialize)]
 pub(crate) enum InvoiceStatus {
     Pending,
     Succeeded,
@@ -294,7 +290,7 @@
     pub(crate) invoice: String,
 }
 
-#[derive(Deserialize, Serialize)]
+#[derive(Deserialize, Debug, Serialize)]
 pub(crate) struct InvoiceStatusResponse {
     pub(crate) status: InvoiceStatus,
 }
@@ -1104,7 +1100,7 @@
                     &payment_hash,
                     contract_id,
                     rgb_amount,
-                    true,
+                    false,
                 );
             }
             (None, None) => {}
@@ -1838,7 +1834,7 @@
         let unlocked_state = state.check_unlocked().await?.clone().unwrap();
 
         let (peer_pubkey, peer_addr) = parse_peer_info(payload.peer_pubkey_and_addr.to_string())?;
-
+        
         let colored_info = match (payload.asset_id, payload.asset_amount) {
             (Some(_), Some(amt)) if amt < OPENCHANNEL_MIN_RGB_AMT => {
                 return Err(APIError::InvalidAmount(format!(
@@ -1872,6 +1868,7 @@
                 "Push amount must be equal or higher than the dust limit ({DUST_LIMIT_MSAT})"
             )));
         }
+        
 
         if !payload.with_anchors {
             return Err(APIError::AnchorsRequired);
@@ -1879,15 +1876,6 @@
 
         connect_peer_if_necessary(peer_pubkey, peer_addr, unlocked_state.peer_manager.clone())
             .await?;
-
-<<<<<<< HEAD
-        let balance = unlocked_state.rgb_get_asset_balance(contract_id)?;
-
-        let spendable_rgb_amount = balance.spendable;
-
-        if payload.asset_amount > spendable_rgb_amount {
-            return Err(APIError::InsufficientAssets(spendable_rgb_amount));
-        }
 
         let mut channel_config = ChannelConfig::default();
         if let Some(fee_base_msat) = payload.fee_base_msat {
@@ -1896,8 +1884,6 @@
         if let Some(fee_proportional_millionths) = payload.fee_proportional_millionths {
             channel_config.forwarding_fee_proportional_millionths = fee_proportional_millionths;
         }
-=======
->>>>>>> 60ad1202
         let config = UserConfig {
             channel_handshake_limits: ChannelHandshakeLimits {
                 // lnd's max to_self_delay is 2016, so we want to be compatible.
@@ -1943,31 +1929,7 @@
             .map_err(|e| APIError::FailedOpenChannel(format!("{:?}", e)))?;
         let temporary_channel_id = temporary_channel_id.to_hex();
         tracing::info!("EVENT: initiated channel with peer {}", peer_pubkey);
-
-<<<<<<< HEAD
-        let peer_data_path = format!(
-            "{}/channel_peer_data",
-            state.static_state.ldk_data_dir.clone()
-        );
-        let _ =
-            disk::persist_channel_peer(Path::new(&peer_data_path), &payload.peer_pubkey_and_addr);
-
-        let rgb_info = RgbInfo {
-            contract_id,
-            local_rgb_amount: payload.asset_amount,
-            remote_rgb_amount: 0,
-        };
-        let temporary_channel_id = temporary_channel_id.to_hex();
-        let ldk_data_dir_path = PathBuf::from(&state.static_state.ldk_data_dir);
-        write_rgb_channel_info(
-            &get_rgb_channel_info_path(&temporary_channel_id, &ldk_data_dir_path, true),
-            &rgb_info,
-        );
-        write_rgb_channel_info(
-            &get_rgb_channel_info_path(&temporary_channel_id, &ldk_data_dir_path, false),
-            &rgb_info,
-        );
-=======
+        
         if let Some((contract_id, asset_amount)) = &colored_info {
             let peer_data_path = format!(
                 "{}/channel_peer_data",
@@ -1978,20 +1940,21 @@
                 &payload.peer_pubkey_and_addr,
             );
 
-            let channel_rgb_info_path = format!(
-                "{}/{}",
-                state.static_state.ldk_data_dir.clone(),
-                temporary_channel_id,
-            );
             let rgb_info = RgbInfo {
                 contract_id: *contract_id,
                 local_rgb_amount: *asset_amount,
                 remote_rgb_amount: 0,
             };
-            write_rgb_channel_info(&PathBuf::from(&channel_rgb_info_path), &rgb_info);
-        }
->>>>>>> 60ad1202
-
+            let ldk_data_dir_path = PathBuf::from(&state.static_state.ldk_data_dir);
+            write_rgb_channel_info(
+                &get_rgb_channel_info_path(&temporary_channel_id, &ldk_data_dir_path, true),
+                &rgb_info,
+            );
+            write_rgb_channel_info(
+                &get_rgb_channel_info_path(&temporary_channel_id, &ldk_data_dir_path, false),
+                &rgb_info,
+            );
+        }
         Ok(Json(OpenChannelResponse {
             temporary_channel_id,
         }))
@@ -2202,7 +2165,7 @@
                 "msat amount missing in invoice"
             )));
         }
-
+        
         let payment_hash = PaymentHash((*invoice.payment_hash()).into_inner());
         match (invoice.rgb_contract_id(), invoice.rgb_amount()) {
             (Some(rgb_contract_id), Some(rgb_amount)) => write_rgb_payment_info_file(
@@ -2210,7 +2173,7 @@
                 &payment_hash,
                 rgb_contract_id,
                 rgb_amount,
-                true,
+                false,
             ),
             (None, None) => {}
             (Some(_), None) => {
